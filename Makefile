PROJECT := github.com/openshift/odo
ifdef GITCOMMIT
        GITCOMMIT := $(GITCOMMIT)
else
        GITCOMMIT := $(shell git rev-parse --short HEAD 2>/dev/null)
endif
PKGS := $(shell go list  ./... | grep -v $(PROJECT)/vendor | grep -v $(PROJECT)/tests)
COMMON_FLAGS := -X $(PROJECT)/pkg/version.GITCOMMIT=$(GITCOMMIT)
BUILD_FLAGS := -ldflags="-w $(COMMON_FLAGS)"
DEBUG_BUILD_FLAGS := -ldflags="$(COMMON_FLAGS)"
FILES := odo dist
TIMEOUT ?= 7200s

# Env variable TEST_EXEC_NODES is used to pass spec execution type
# (parallel or sequential) for ginkgo tests. To run the specs sequentially use
# TEST_EXEC_NODES=1, otherwise by default the specs are run in parallel on 4 ginkgo test node.
# NOTE: Any TEST_EXEC_NODES value greater than one runs the spec in parallel
# on the same number of ginkgo test nodes.
TEST_EXEC_NODES ?= 2

# Slow spec threshold for ginkgo tests. After this time (in second), ginkgo marks test as slow
SLOW_SPEC_THRESHOLD := 120

# Env variable GINKGO_TEST_ARGS is used to get control over enabling ginkgo test flags against each test target run.
# For example:
# To enable verbosity export or set env GINKGO_TEST_ARGS like "GINKGO_TEST_ARGS=-v"
GINKGO_TEST_ARGS ?=

# ODO_LOG_LEVEL sets the verbose log level for the make tests
export ODO_LOG_LEVEL ?= 4

# Env variable UNIT_TEST_ARGS is used to get control over enabling test flags along with go test.
# For example:
# To enable verbosity export or set env GINKGO_TEST_ARGS like "GINKGO_TEST_ARGS=-v"
UNIT_TEST_ARGS ?=

GINKGO_FLAGS_ALL = $(GINKGO_TEST_ARGS) -randomizeAllSpecs -slowSpecThreshold=$(SLOW_SPEC_THRESHOLD) -timeout $(TIMEOUT)

# Flags for tests that must not be run in parallel.
GINKGO_FLAGS_SERIAL = $(GINKGO_FLAGS_ALL) -nodes=1
# Flags for tests that may be run in parallel
GINKGO_FLAGS=$(GINKGO_FLAGS_ALL) -nodes=$(TEST_EXEC_NODES)


default: bin

.PHONY: debug
debug:
	go build ${DEBUG_BUILD_FLAGS} cmd/odo/odo.go

.PHONY: bin
bin:
	go build ${BUILD_FLAGS} cmd/odo/odo.go

.PHONY: install
install:
	go install ${BUILD_FLAGS} ./cmd/odo/

# run all validation tests
.PHONY: validate
validate: gofmt check-fit check-vendor vet validate-vendor-licenses sec golint

.PHONY: gofmt
gofmt:
	./scripts/check-gofmt.sh

.PHONY: check-vendor
check-vendor:
	./scripts/check-vendor.sh

.PHONY: check-fit
check-fit:
	./scripts/check-fit.sh

.PHONY: validate-vendor-licenses
validate-vendor-licenses:
	wwhrd check -q

.PHONY: golint
golint:
	golangci-lint run ./... --timeout 5m

# golint errors are only recommendations
.PHONY: lint
lint:
	golint $(PKGS)

.PHONY: vet
vet:
	go vet $(PKGS)

.PHONY: sec
sec:
	@which gosec 2> /dev/null >&1 || { echo "gosec must be installed to lint code";  exit 1; }
	gosec -severity medium -confidence medium -exclude G304,G204 -quiet  ./...

.PHONY: clean
clean:
	@rm -rf $(FILES)

# install tools used for building, tests and  validations
.PHONY: goget-tools
goget-tools:
	go get -u github.com/Masterminds/glide
	go get -u github.com/frapposelli/wwhrd
	go get -u github.com/onsi/ginkgo/ginkgo
	go get -u github.com/securego/gosec/cmd/gosec
	# It is not recomended to go get golangci-lint https://github.com/golangci/golangci-lint#go
	curl -sfL https://raw.githubusercontent.com/golangci/golangci-lint/master/install.sh | sh -s -- -b $(shell go env GOPATH)/bin v1.23.6


# Run unit tests and collect coverage
.PHONY: test-coverage
test-coverage:
	./scripts/generate-coverage.sh

# compile for multiple platforms
.PHONY: cross
cross:
	./scripts/cross-compile.sh '$(COMMON_FLAGS)'

.PHONY: generate-cli-structure
generate-cli-structure:
	go run cmd/cli-doc/cli-doc.go structure

.PHONY: generate-cli-reference
generate-cli-reference:
	go run cmd/cli-doc/cli-doc.go reference > docs/cli-reference.adoc

# create gzipped binaries in ./dist/release/
# for uploading to GitHub release page
# run make cross before this!
.PHONY: prepare-release
prepare-release: cross
	./scripts/prepare-release.sh

.PHONY: configure-installer-tests-cluster
configure-installer-tests-cluster:
	. ./scripts/configure-installer-tests-cluster.sh


.PHONY: test
test:
	go test $(UNIT_TEST_ARGS) -race $(PKGS)

# Run generic integration tests
.PHONY: test-generic
test-generic:
	ginkgo $(GINKGO_FLAGS) -focus="odo generic" tests/integration/

# Run odo login and logout tests
.PHONY: test-cmd-login-logout
test-cmd-login-logout:
	ginkgo $(GINKGO_FLAGS_SERIAL) -focus="odo login and logout command tests" tests/integration/loginlogout/

# Run link and unlink command tests
.PHONY: test-cmd-link-unlink
test-cmd-link-unlink:
	ginkgo $(GINKGO_FLAGS) -focus="odo link and unlink command tests" tests/integration/

# Run odo service command tests
.PHONY: test-cmd-service
test-cmd-service:
	ginkgo $(GINKGO_FLAGS) -focus="odo service command tests" tests/integration/servicecatalog/

# Run odo project command tests
.PHONY: test-cmd-project
test-cmd-project:
	ginkgo $(GINKGO_FLAGS_SERIAL) -focus="odo project command tests" tests/integration/project/

# Run odo app command tests
.PHONY: test-cmd-app
test-cmd-app:
	ginkgo $(GINKGO_FLAGS) -focus="odo app command tests" tests/integration/

# Run odo component command tests
.PHONY: test-cmd-cmp
test-cmd-cmp:
	ginkgo $(GINKGO_FLAGS) -focus="odo component command tests" tests/integration/

# Run odo component subcommands tests
.PHONY: test-cmd-cmp-sub
test-cmd-cmp-sub:
	ginkgo $(GINKGO_FLAGS) -focus="odo sub component command tests" tests/integration/

# Run odo preference and config command tests
.PHONY: test-cmd-pref-config
test-cmd-pref-config:
	ginkgo $(GINKGO_FLAGS) -focus="odo preference and config command tests" tests/integration/

# Run odo push command tests
.PHONY: test-cmd-push
test-cmd-push:
	ginkgo $(GINKGO_FLAGS) -focus="odo push command tests" tests/integration/

# Run odo catalog devfile command tests
.PHONY: test-cmd-devfile-catalog
test-cmd-devfile-catalog:
	ginkgo $(GINKGO_FLAGS) -focus="odo devfile catalog command tests" tests/integration/devfile/

# Run odo create devfile command tests
.PHONY: test-cmd-devfile-create
test-cmd-devfile-create:
	ginkgo $(GINKGO_FLAGS) -focus="odo devfile create command tests" tests/integration/devfile/

# Run odo push devfile command tests
.PHONY: test-cmd-devfile-push
test-cmd-devfile-push:
	ginkgo $(GINKGO_FLAGS) -focus="odo devfile push command tests" tests/integration/devfile/

<<<<<<< HEAD
# Run odo deploy devfile command tests
.PHONY: test-cmd-devfile-deploy
test-cmd-devfile-deploy:     	
	ginkgo $(GINKGO_FLAGS) -focus="odo devfile deploy command tests" tests/integration/devfile/

# Run odo deploy delete devfile command tests
.PHONY: test-cmd-devfile-deploy-delete
test-cmd-devfile-deploy-delete:
	ginkgo $(GINKGO_FLAGS) -focus="odo devfile deploy delete command tests" tests/integration/devfile/
=======
# Run odo exec devfile command tests
.PHONY: test-cmd-devfile-exec
test-cmd-devfile-exec:
	ginkgo $(GINKGO_FLAGS) -focus="odo devfile exec command tests" tests/integration/devfile/

# Run odo exec docker devfile command tests
.PHONY: test-cmd-docker-devfile-exec
test-cmd-docker-devfile-exec:
	ginkgo $(GINKGO_FLAGS) -focus="odo docker devfile exec command tests" tests/integration/devfile/docker
>>>>>>> 299097fd

# Run odo devfile watch command tests
.PHONY: test-cmd-devfile-watch
test-cmd-devfile-watch:
	ginkgo $(GINKGO_FLAGS) -focus="odo devfile watch command tests" tests/integration/devfile/

# Run odo devfile delete command tests
.PHONY: test-cmd-devfile-delete
test-cmd-devfile-delete:
	ginkgo $(GINKGO_FLAGS) -focus="odo devfile delete command tests" tests/integration/devfile/

# Run odo devfile registry command tests
.PHONY: test-cmd-devfile-registry
test-cmd-devfile-registry:
	ginkgo $(GINKGO_FLAGS) -focus="odo devfile registry command tests" tests/integration/devfile/

# Run odo devfile test command tests
.PHONY: test-cmd-devfile-test
test-cmd-devfile-test:
	ginkgo $(GINKGO_FLAGS) -focus="odo devfile test command tests" tests/integration/devfile/
	
# Run odo storage command tests
.PHONY: test-cmd-storage
test-cmd-storage:
	ginkgo $(GINKGO_FLAGS) -focus="odo storage command tests" tests/integration/

# Run odo url command tests
.PHONY: test-cmd-url
test-cmd-url:
	ginkgo $(GINKGO_FLAGS) -focus="odo url command tests" tests/integration/

# Run odo url devfile command tests
.PHONY: test-cmd-devfile-url
test-cmd-devfile-url:
	ginkgo $(GINKGO_FLAGS) -focus="odo devfile url command tests" tests/integration/devfile/

# Run odo debug devfile command tests
.PHONY: test-cmd-devfile-debug
test-cmd-devfile-debug:
	ginkgo $(GINKGO_FLAGS) -focus="odo devfile debug command tests" tests/integration/devfile/
	ginkgo $(GINKGO_FLAGS_SERIAL) -focus="odo devfile debug command serial tests" tests/integration/devfile/debug

# Run odo log devfile command tests
.PHONY: test-cmd-devfile-log
test-cmd-devfile-log:
	ginkgo $(GINKGO_FLAGS) -focus="odo devfile log command tests" tests/integration/devfile/

# Run odo push docker devfile command tests
.PHONY: test-cmd-docker-devfile-push
test-cmd-docker-devfile-push:
	ginkgo $(GINKGO_FLAGS) -focus="odo docker devfile push command tests" tests/integration/devfile/docker/

# Run odo watch docker devfile command tests
.PHONY: test-cmd-docker-devfile-watch
test-cmd-docker-devfile-watch:
	ginkgo $(GINKGO_FLAGS) -focus="odo docker devfile watch command tests" tests/integration/devfile/docker/

# Run odo url docker devfile command tests
.PHONY: test-cmd-docker-devfile-url
test-cmd-docker-devfile-url:
	ginkgo $(GINKGO_FLAGS) -focus="odo docker devfile url command tests" tests/integration/devfile/docker/

# Run odo docker devfile delete command tests
.PHONY: test-cmd-docker-devfile-delete
test-cmd-docker-devfile-delete:
	ginkgo $(GINKGO_FLAGS) -focus="odo docker devfile delete command tests" tests/integration/devfile/docker/

# Run odo catalog devfile command tests
.PHONY: test-cmd-docker-devfile-catalog
test-cmd-docker-devfile-catalog:
	ginkgo $(GINKGO_FLAGS) -focus="odo docker devfile catalog command tests" tests/integration/devfile/docker/

# Run odo url docker devfile command tests
.PHONY: test-cmd-docker-devfile-url-pushtarget
test-cmd-docker-devfile-url-pushtarget:
	ginkgo $(GINKGO_FLAGS) -focus="odo docker devfile url pushtarget command tests" tests/integration/devfile/docker/

# Run odo test docker devfile command tests
.PHONY: test-cmd-docker-devfile-test
test-cmd-docker-devfile-test:
	ginkgo $(GINKGO_FLAGS) -focus="odo docker devfile test command tests" tests/integration/devfile/docker/

# Run odo watch command tests
.PHONY: test-cmd-watch
test-cmd-watch:
	ginkgo $(GINKGO_FLAGS) -focus="odo watch command tests" tests/integration/

# Run odo debug command tests
test-cmd-debug:
	ginkgo $(GINKGO_FLAGS) -focus="odo debug command tests" tests/integration/
	ginkgo $(GINKGO_FLAGS_SERIAL) -focus="odo debug command serial tests" tests/integration/debug/

# Run command's integration tests irrespective of service catalog status in the cluster.
# Service, link and login/logout command tests are not the part of this test run
.PHONY: test-integration
test-integration:
	ginkgo $(GINKGO_FLAGS) tests/integration/

# Run devfile integration tests
.PHONY: test-integration-devfile
test-integration-devfile:
	ginkgo $(GINKGO_FLAGS) tests/integration/devfile/

# Run command's integration tests which are depend on service catalog enabled cluster.
# Only service and link command tests are the part of this test run
.PHONY: test-integration-service-catalog
test-integration-service-catalog:
	ginkgo $(GINKGO_FLAGS) tests/integration/servicecatalog/

# Run core beta flow e2e tests
.PHONY: test-e2e-beta
test-e2e-beta:
	ginkgo $(GINKGO_FLAGS) -focus="odo core beta flow" tests/e2escenarios/

# Run java e2e tests
.PHONY: test-e2e-java
test-e2e-java:
	ginkgo $(GINKGO_FLAGS) -focus="odo java e2e tests" tests/e2escenarios/

# Run source e2e tests
.PHONY: test-e2e-source
test-e2e-source:
	ginkgo $(GINKGO_FLAGS) -focus="odo source e2e tests" tests/e2escenarios/

# Run supported images e2e tests
.PHONY: test-e2e-images
test-e2e-images:
	ginkgo $(GINKGO_FLAGS) -focus="odo supported images e2e tests" tests/e2escenarios/

# Run all e2e test scenarios
.PHONY: test-e2e-all
test-e2e-all:
	ginkgo $(GINKGO_FLAGS) tests/e2escenarios/

# create deb and rpm packages using fpm in ./dist/pkgs/
# run make cross before this!
.PHONY: packages
packages:
	./scripts/create-packages.sh

# upload packages greated by 'make packages' to bintray repositories
# run 'make cross' and 'make packages' before this!
.PHONY: upload-packages
upload-packages:
	./scripts/upload-packages.sh

# Update vendoring
.PHONY: vendor-update
vendor-update:
	glide update --strip-vendor

.PHONY: openshiftci-presubmit-unittests
openshiftci-presubmit-unittests:
	./scripts/openshiftci-presubmit-unittests.sh

# Run OperatorHub tests
.PHONY: test-operator-hub
test-operator-hub:
	ginkgo $(GINKGO_FLAGS_SERIAL) -focus="odo service command tests" tests/integration/operatorhub/<|MERGE_RESOLUTION|>--- conflicted
+++ resolved
@@ -208,7 +208,6 @@
 test-cmd-devfile-push:
 	ginkgo $(GINKGO_FLAGS) -focus="odo devfile push command tests" tests/integration/devfile/
 
-<<<<<<< HEAD
 # Run odo deploy devfile command tests
 .PHONY: test-cmd-devfile-deploy
 test-cmd-devfile-deploy:     	
@@ -218,7 +217,7 @@
 .PHONY: test-cmd-devfile-deploy-delete
 test-cmd-devfile-deploy-delete:
 	ginkgo $(GINKGO_FLAGS) -focus="odo devfile deploy delete command tests" tests/integration/devfile/
-=======
+
 # Run odo exec devfile command tests
 .PHONY: test-cmd-devfile-exec
 test-cmd-devfile-exec:
@@ -228,7 +227,6 @@
 .PHONY: test-cmd-docker-devfile-exec
 test-cmd-docker-devfile-exec:
 	ginkgo $(GINKGO_FLAGS) -focus="odo docker devfile exec command tests" tests/integration/devfile/docker
->>>>>>> 299097fd
 
 # Run odo devfile watch command tests
 .PHONY: test-cmd-devfile-watch
