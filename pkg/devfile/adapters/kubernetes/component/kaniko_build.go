package component

import (
	"bytes"
	"fmt"
	"io"
	"os"
	"os/signal"
<<<<<<< HEAD
	"strconv"
=======

>>>>>>> 890da6fb
	"strings"

	"github.com/openshift/odo/pkg/devfile/adapters/common"
	"github.com/openshift/odo/pkg/devfile/adapters/kubernetes/utils"
	"github.com/openshift/odo/pkg/kclient"
	"github.com/openshift/odo/pkg/log"
	"github.com/openshift/odo/pkg/sync"
	"github.com/pkg/errors"
	corev1 "k8s.io/api/core/v1"
	metav1 "k8s.io/apimachinery/pkg/apis/meta/v1"
<<<<<<< HEAD
	"k8s.io/apimachinery/pkg/apis/meta/v1/unstructured"
=======
>>>>>>> 890da6fb
	"k8s.io/apimachinery/pkg/runtime/schema"
	"k8s.io/klog"
)

const (
<<<<<<< HEAD
	regcredName              = "regcred"
	kanikoSecret             = "kaniko-secret"
	buildContext             = "build-context"
	buildContextMountPath    = "/root/build-context"
	kanikoSecretMountPath    = "/root/.docker"
	completionFile           = "/tmp/complete"
	internalImageRegistryURL = "image-registry.openshift-image-registy.svc:5000"
=======
	kanikoSecret          = "kaniko-secret"
	buildContext          = "build-context"
	buildContextMountPath = "/root/build-context"
	kanikoSecretMountPath = "/root/.docker"
	completionFile        = "/tmp/complete"
>>>>>>> 890da6fb
)

var (
	buildContextVolumeMount = corev1.VolumeMount{Name: buildContext, MountPath: buildContextMountPath}
	kanikoSecretVolumeMount = corev1.VolumeMount{Name: kanikoSecret, MountPath: kanikoSecretMountPath}

	secretGroupVersionResource = schema.GroupVersionResource{Group: "", Version: "v1", Resource: "secrets"}
	defaultId                  = int64(0)
	saSecretNames              = []string{}
)

<<<<<<< HEAD
func (a Adapter) runKaniko(parameters common.BuildParameters, destinationImageRegistry string) error {
	var secretUnstructured *unstructured.Unstructured
	var err error
	var serviceAccountList *corev1.ServiceAccountList
	var builderDockerCfgSecret *corev1.Secret

	if destinationImageRegistry == "external" {
		data, err := utils.CreateDockerConfigDataFromFilepath(parameters.DockerConfigJSONFilename)
		if err != nil {
			return err
		}
		fmt.Printf("%s", fmt.Sprintf("%s", data))
		if secretUnstructured, err = utils.CreateSecret(regcredName, parameters.EnvSpecificInfo.GetNamespace(), data); err != nil {
			return err
		}
	} else if destinationImageRegistry == "internal" {
		if serviceAccountList, err = a.Client.KubeClient.CoreV1().ServiceAccounts(parameters.EnvSpecificInfo.GetNamespace()).List(metav1.ListOptions{}); err != nil {
			return err
		}

		if serviceAccountList != nil {
			for _, sa := range serviceAccountList.Items {
				if sa.ObjectMeta.Name == "builder" && sa.Secrets != nil {
					for _, secret := range sa.Secrets {
						saSecretNames = append(saSecretNames, secret.Name)
					}

				}
			}
		} else {
			return errors.New("No service accounts found in this namespace")
		}

		for _, saSecretName := range saSecretNames {
			retrievedSecret, err := a.Client.KubeClient.CoreV1().Secrets(parameters.EnvSpecificInfo.GetNamespace()).Get(saSecretName, metav1.GetOptions{})
			if err != nil {
				return errors.Wrap(err, "Error retrieving SA dockercfg secret")
			}
			if retrievedSecret.Type == "kubernetes.io/dockercfg" {
				builderDockerCfgSecret = retrievedSecret
				break
			}

		}

		var builderDockerCfgSecretBytes []byte
		bs := fmt.Sprintf("%v", builderDockerCfgSecret.Data[".dockercfg"])
		for _, ps := range strings.Split(strings.Trim(bs, "[]"), " ") {
			pi, _ := strconv.Atoi(ps)
			builderDockerCfgSecretBytes = append(builderDockerCfgSecretBytes, byte(pi))
		}

		builderDockerCfg := &utils.BuilderDockerCfg{
			InternalImageRegistryCredentials: utils.Credentials{},
		}

		err = json.Unmarshal(builderDockerCfgSecretBytes, builderDockerCfg)
		if err != nil {
			return err
		}

		data, err := utils.CreateDockerConfigJSONData(*builderDockerCfg)
		if err != nil {
			return errors.Wrap(err, "Error retrieving internal registry credentials from SA")
		}

		if secretUnstructured, err = utils.CreateSecret(regcredName, parameters.EnvSpecificInfo.GetNamespace(), data); err != nil {
			return err
		}

	}

	if _, err := a.Client.DynamicClient.Resource(secretGroupVersionResource).
		Namespace(parameters.EnvSpecificInfo.GetNamespace()).
		Create(secretUnstructured, metav1.CreateOptions{}); err != nil {
		if errors.Cause(err).Error() != "secrets \""+regcredName+"\" already exists" {
			return err
		}
	}
=======
func (a Adapter) runKaniko(parameters common.BuildParameters, isImageRegistryInternal bool) error {
>>>>>>> 890da6fb

	containerName := "build"
	initContainerName := "init"
	labels := map[string]string{
		"component": a.ComponentName,
	}

	if err := a.createKanikoBuilderPod(labels, initContainer(initContainerName), builderContainer(containerName, parameters.Tag, destinationImageRegistry), regcredName); err != nil {
		return errors.Wrap(err, "error while creating kaniko builder pod")
	}

	podSelector := fmt.Sprintf("component=%s", a.ComponentName)
	watchOptions := metav1.ListOptions{
		LabelSelector: podSelector,
	}
	// Wait for Pod to be in running state otherwise we can't sync data to it.
	pod, err := a.Client.WaitAndGetPodOnInitContainerStarted(watchOptions, initContainerName, "Waiting for component to start", false)
	if err != nil {
		return errors.Wrapf(err, "error while waiting for pod %s", podSelector)
	}

	// Sync files to volume
	log.Infof("\nSyncing to component %s", a.ComponentName)
	// Get a sync adapter. Check if project files have changed and sync accordingly
	syncAdapter := sync.New(a.AdapterContext, &a.Client)
	compInfo := common.ComponentInfo{
		ContainerName: initContainerName,
		PodName:       pod.GetName(),
	}

	syncFolder, err := syncAdapter.SyncFilesBuild(parameters, dockerfilePath)

	if err != nil {
		return errors.Wrapf(err, "failed to sync to component with name %s", a.ComponentName)
	}

	klog.V(4).Infof("Copying files to pod")
	if err := a.Client.ExtractProjectToComponent(compInfo, buildContextMountPath, syncFolder); err != nil {
		return errors.Wrapf(err, "failed to stream tarball into file transfer container")
	}

	cmd := []string{"touch", completionFile}
	var stdout bytes.Buffer
	var stderr bytes.Buffer
	if err := a.Client.ExecCMDInContainer(compInfo, cmd, &stdout, &stderr, nil, false); err != nil {
		log.Errorf("Command '%s' in container failed.\n", strings.Join(cmd, " "))
		log.Errorf("stdout: %s\n", stdout.String())
		log.Errorf("stderr: %s\n", stderr.String())
		log.Errorf("err: %s\n", err.Error())
		return err
	}

	log.Successf("Started builder pod %s using Kaniko Build strategy", pod.GetName())

	reader, _ := io.Pipe()
	controlC := make(chan os.Signal, 1)

	var cmdOutput string

	go utils.PipeStdOutput(cmdOutput, reader, controlC)

	s := log.Spinner("Waiting for builder pod to complete")

	if _, err := a.Client.WaitAndGetPod(watchOptions, corev1.PodSucceeded, "Waiting for builder pod to complete", false); err != nil {
		s.End(false)
		return errors.Wrapf(err, "unable to build image using Kaniko, error: %s", cmdOutput)
	}

	s.End(true)
	// Stop listening for a ^C so it doesnt perform terminateBuild during any later stages
	signal.Stop(controlC)
	log.Successf("Successfully built container image: %s", parameters.Tag)
	return nil
}

func (a Adapter) createKanikoBuilderPod(labels map[string]string, init, builder *corev1.Container, secretName string) error {
	objectMeta := kclient.CreateObjectMeta(a.ComponentName, a.Client.Namespace, labels, nil)
	pod := &corev1.Pod{
		ObjectMeta: objectMeta,
		Spec: corev1.PodSpec{
			RestartPolicy: corev1.RestartPolicyNever,
			SecurityContext: &corev1.PodSecurityContext{
				RunAsUser: &defaultId,
			},
			InitContainers: []corev1.Container{*init},
			Containers:     []corev1.Container{*builder},
			Volumes: []corev1.Volume{
				{Name: kanikoSecret,
					VolumeSource: corev1.VolumeSource{
						Secret: &corev1.SecretVolumeSource{
							SecretName: secretName,
							Items: []corev1.KeyToPath{
								{
									Key:  ".dockerconfigjson",
									Path: "config.json",
								},
							},
						},
					},
				},
				{Name: buildContext,
					VolumeSource: corev1.VolumeSource{
						EmptyDir: &corev1.EmptyDirVolumeSource{},
					},
				},
			},
		},
	}

	klog.V(3).Infof("Creating build pod %v", pod.GetName())
	p, err := a.Client.KubeClient.CoreV1().Pods(a.Client.Namespace).Create(pod)
	if err != nil {
		return err
	}
	klog.V(5).Infof("Successfully created pod %v", p.GetName())
	return nil
}

func builderContainer(name, imageTag, destinationImageRegistry string) *corev1.Container {
	commandArgs := []string{"--dockerfile=" + buildContextMountPath + "/Dockerfile",
		"--context=dir://" + buildContextMountPath,
		"--destination=" + imageTag}

	if destinationImageRegistry == "internal" {
		commandArgs = append(commandArgs, "--skip-tls-verify")
	}
	envVars := []corev1.EnvVar{
		{Name: "DOCKER_CONFIG", Value: kanikoSecretMountPath},
		{Name: "AWS_ACCESS_KEY_ID", Value: "NOT_SET"},
		{Name: "AWS_SECRET_KEY", Value: "NOT_SET"},
	}
	container := &corev1.Container{
		Name:  name,
		Image: "gcr.io/kaniko-project/executor:latest",

		ImagePullPolicy: corev1.PullAlways,
		Resources:       corev1.ResourceRequirements{},
		Env:             envVars,
		Command:         []string{},
		Args:            commandArgs,
		VolumeMounts: []corev1.VolumeMount{
			buildContextVolumeMount,
			kanikoSecretVolumeMount,
		},
	}
	return container
}

func initContainer(name string) *corev1.Container {
	return &corev1.Container{
		Name:            name,
		Image:           "busybox",
		ImagePullPolicy: corev1.PullAlways,
		Resources:       corev1.ResourceRequirements{},
		Env:             []corev1.EnvVar{},
		Command:         []string{"/bin/sh", "-c"},
		Args:            []string{"while true; do sleep 1; if [ -f " + completionFile + " ]; then break; fi done"},
		VolumeMounts: []corev1.VolumeMount{
			buildContextVolumeMount,
		},
	}
}<|MERGE_RESOLUTION|>--- conflicted
+++ resolved
@@ -2,15 +2,12 @@
 
 import (
 	"bytes"
+	"encoding/json"
 	"fmt"
 	"io"
 	"os"
 	"os/signal"
-<<<<<<< HEAD
 	"strconv"
-=======
-
->>>>>>> 890da6fb
 	"strings"
 
 	"github.com/openshift/odo/pkg/devfile/adapters/common"
@@ -21,30 +18,18 @@
 	"github.com/pkg/errors"
 	corev1 "k8s.io/api/core/v1"
 	metav1 "k8s.io/apimachinery/pkg/apis/meta/v1"
-<<<<<<< HEAD
 	"k8s.io/apimachinery/pkg/apis/meta/v1/unstructured"
-=======
->>>>>>> 890da6fb
 	"k8s.io/apimachinery/pkg/runtime/schema"
 	"k8s.io/klog"
 )
 
 const (
-<<<<<<< HEAD
-	regcredName              = "regcred"
 	kanikoSecret             = "kaniko-secret"
 	buildContext             = "build-context"
 	buildContextMountPath    = "/root/build-context"
 	kanikoSecretMountPath    = "/root/.docker"
 	completionFile           = "/tmp/complete"
 	internalImageRegistryURL = "image-registry.openshift-image-registy.svc:5000"
-=======
-	kanikoSecret          = "kaniko-secret"
-	buildContext          = "build-context"
-	buildContextMountPath = "/root/build-context"
-	kanikoSecretMountPath = "/root/.docker"
-	completionFile        = "/tmp/complete"
->>>>>>> 890da6fb
 )
 
 var (
@@ -56,23 +41,13 @@
 	saSecretNames              = []string{}
 )
 
-<<<<<<< HEAD
-func (a Adapter) runKaniko(parameters common.BuildParameters, destinationImageRegistry string) error {
+func (a Adapter) runKaniko(parameters common.BuildParameters, isImageRegistryInternal bool) error {
 	var secretUnstructured *unstructured.Unstructured
 	var err error
 	var serviceAccountList *corev1.ServiceAccountList
 	var builderDockerCfgSecret *corev1.Secret
 
-	if destinationImageRegistry == "external" {
-		data, err := utils.CreateDockerConfigDataFromFilepath(parameters.DockerConfigJSONFilename)
-		if err != nil {
-			return err
-		}
-		fmt.Printf("%s", fmt.Sprintf("%s", data))
-		if secretUnstructured, err = utils.CreateSecret(regcredName, parameters.EnvSpecificInfo.GetNamespace(), data); err != nil {
-			return err
-		}
-	} else if destinationImageRegistry == "internal" {
+	if isImageRegistryInternal {
 		if serviceAccountList, err = a.Client.KubeClient.CoreV1().ServiceAccounts(parameters.EnvSpecificInfo.GetNamespace()).List(metav1.ListOptions{}); err != nil {
 			return err
 		}
@@ -127,18 +102,15 @@
 			return err
 		}
 
-	}
-
-	if _, err := a.Client.DynamicClient.Resource(secretGroupVersionResource).
-		Namespace(parameters.EnvSpecificInfo.GetNamespace()).
-		Create(secretUnstructured, metav1.CreateOptions{}); err != nil {
-		if errors.Cause(err).Error() != "secrets \""+regcredName+"\" already exists" {
-			return err
-		}
-	}
-=======
-func (a Adapter) runKaniko(parameters common.BuildParameters, isImageRegistryInternal bool) error {
->>>>>>> 890da6fb
+		if _, err := a.Client.DynamicClient.Resource(secretGroupVersionResource).
+			Namespace(parameters.EnvSpecificInfo.GetNamespace()).
+			Create(secretUnstructured, metav1.CreateOptions{}); err != nil {
+			if errors.Cause(err).Error() != "secrets \""+regcredName+"\" already exists" {
+				return err
+			}
+		}
+
+	}
 
 	containerName := "build"
 	initContainerName := "init"
@@ -146,7 +118,7 @@
 		"component": a.ComponentName,
 	}
 
-	if err := a.createKanikoBuilderPod(labels, initContainer(initContainerName), builderContainer(containerName, parameters.Tag, destinationImageRegistry), regcredName); err != nil {
+	if err := a.createKanikoBuilderPod(labels, initContainer(initContainerName), builderContainer(containerName, parameters.Tag, isImageRegistryInternal), regcredName); err != nil {
 		return errors.Wrap(err, "error while creating kaniko builder pod")
 	}
 
@@ -257,12 +229,12 @@
 	return nil
 }
 
-func builderContainer(name, imageTag, destinationImageRegistry string) *corev1.Container {
+func builderContainer(name, imageTag string, isImageRegistryInternal bool) *corev1.Container {
 	commandArgs := []string{"--dockerfile=" + buildContextMountPath + "/Dockerfile",
 		"--context=dir://" + buildContextMountPath,
 		"--destination=" + imageTag}
 
-	if destinationImageRegistry == "internal" {
+	if isImageRegistryInternal {
 		commandArgs = append(commandArgs, "--skip-tls-verify")
 	}
 	envVars := []corev1.EnvVar{
